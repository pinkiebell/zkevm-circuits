--- conflicted
+++ resolved
@@ -56,11 +56,7 @@
 
             if task.result.is_some() {
                 if options.retry && task.result.as_ref().unwrap().is_err() {
-<<<<<<< HEAD
-                    log::info!("retrying: {:#?}", task);
-=======
                     log::debug!("retrying: {:#?}", task);
->>>>>>> 439b0528
                     // will be a candidate in `duty_cycle` again
                     task.result = None;
                 } else {
